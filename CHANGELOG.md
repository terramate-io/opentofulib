--- conflicted
+++ resolved
@@ -1,6 +1,3 @@
-<<<<<<< HEAD
-## 1.9.0 (Unreleased)
-=======
 ## 1.8.2
 
 SECURITY:
@@ -15,7 +12,6 @@
 * Fixed crash when module source is not present ([#1888](https://github.com/opentofu/opentofu/pull/1888))
 
 ## 1.8.0
->>>>>>> 57868a9b
 
 UPGRADE NOTES:
 
@@ -28,10 +24,6 @@
 * Added mutli-line support to the `tofu console` command. ([#1307](https://github.com/opentofu/opentofu/issues/1307))
 
 BUG FIXES:
-<<<<<<< HEAD
-* Ensure that using a sensitive path for templatefile that it doesn't panic([#1801](https://github.com/opentofu/opentofu/issues/1801))
-* Fixed crash when module source is not present ([#1888](https://github.com/opentofu/opentofu/pull/1888))
-=======
 * Fixed validation for `enforced` flag in encryption configuration. ([#1711](https://github.com/opentofu/opentofu/pull/1711))
 * Fixed crash in gcs backend when using certain commands. ([#1618](https://github.com/opentofu/opentofu/pull/1618))
 * Fixed inmem backend crash due to missing struct field. ([#1619](https://github.com/opentofu/opentofu/pull/1619))
@@ -47,7 +39,6 @@
 * Add source context for the 'insufficient feature blocks' error ([#1777](https://github.com/opentofu/opentofu/pull/1777))
 * Remove encryption diags from autocomplete ([#1793](https://github.com/opentofu/opentofu/pull/1793))
 * Ensure that using a sensitive path for templatefile that it doesn't panic([#1801](https://github.com/opentofu/opentofu/issues/1801))
->>>>>>> 57868a9b
 
 ## Previous Releases
 
